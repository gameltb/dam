--- conflicted
+++ resolved
@@ -21,16 +21,9 @@
       run: |
         uv venv .venv
         source .venv/bin/activate
-<<<<<<< HEAD
         # pytest-cov will be installed via pyproject.toml dev dependencies
-=======
->>>>>>> f89fb56a
         uv pip install -e ".[image,dev]"
     - name: Test with pytest and generate coverage report
       run: |
         source .venv/bin/activate
-<<<<<<< HEAD
-        pytest --cov=dam --cov-report=term-missing
-=======
-        pytest
->>>>>>> f89fb56a
+        pytest --cov=dam --cov-report=term-missing